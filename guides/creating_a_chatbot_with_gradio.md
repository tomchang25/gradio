--- conflicted
+++ resolved
@@ -47,15 +47,7 @@
     bot_input_ids = torch.cat([torch.LongTensor(history), new_user_input_ids], dim=-1)
 
     # generate a response 
-<<<<<<< HEAD
-    history = model.generate(bot_input_ids, max_length=1000, pad_token_id=tokenizer.eos_token_id)
-
-    # convert the tokens to text, and then split the responses into a list
-        response.remove("")
-=======
     history = model.generate(bot_input_ids, max_length=1000, pad_token_id=tokenizer.eos_token_id).tolist()
->>>>>>> 73e37c58
-
     # convert the tokens to text, and then split the responses into lines
     response = tokenizer.decode(history[0]).replace("<|endoftext|>", "\n")
     
@@ -109,12 +101,8 @@
     # generate a response 
     history = model.generate(bot_input_ids, max_length=1000, pad_token_id=tokenizer.eos_token_id).tolist()
 
-<<<<<<< HEAD
-    # convert the tokens to text, and then split the responses into a list
-=======
     # convert the tokens to text, and then split the responses into lines
     response = tokenizer.decode(history[0]).split("<|endoftext|>")
->>>>>>> 73e37c58
     response.remove("")
     
     # write some HTML
