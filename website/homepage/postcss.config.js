const purgecss = require('@fullhuman/postcss-purgecss')
const cssnano = require('cssnano')
const postcss_hash = require('postcss-hash')

module.exports = {
    plugins: [
        require('tailwindcss'),
        require('autoprefixer'),
        cssnano({
            preset: 'default'
        }),
        purgecss({
<<<<<<< HEAD
            content: [
            './src/**/*.html',
            './src/**/*.js'
            ],
=======
            content: ['./src/**/*.html', './src/**/*.js'],
>>>>>>> 20696acd
            defaultExtractor: content => content.match(/[\w-/:]+(?<!:)/g) || []
        }),
        postcss_hash({
            algorithm: 'sha256',
            trim: 20,
            manifest: './build/manifest.json'
        }),
    ],
}<|MERGE_RESOLUTION|>--- conflicted
+++ resolved
@@ -10,14 +10,7 @@
             preset: 'default'
         }),
         purgecss({
-<<<<<<< HEAD
-            content: [
-            './src/**/*.html',
-            './src/**/*.js'
-            ],
-=======
             content: ['./src/**/*.html', './src/**/*.js'],
->>>>>>> 20696acd
             defaultExtractor: content => content.match(/[\w-/:]+(?<!:)/g) || []
         }),
         postcss_hash({
